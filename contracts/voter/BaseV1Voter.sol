--- conflicted
+++ resolved
@@ -325,13 +325,9 @@
     }
   }
 
-<<<<<<< HEAD
   function _distribute(address _gauge) internal nonReentrant {
-    IEmissionController(emissionController).allocateEmission();
-=======
-  function _distribute(address _gauge) internal lock {
-    if (IEmissionController(emissionController).callable()) IEmissionController(emissionController).allocateEmission();
->>>>>>> 228fbf7f
+    if (IEmissionController(emissionController).callable())
+      IEmissionController(emissionController).allocateEmission();
     _updateFor(_gauge);
     uint256 _claimable = claimable[_gauge];
 

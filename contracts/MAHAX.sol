--- conflicted
+++ resolved
@@ -4,16 +4,12 @@
 import {Base64} from "@openzeppelin/contracts/utils/Base64.sol";
 import {IERC20} from "@openzeppelin/contracts/interfaces/IERC20.sol";
 import {IERC721Receiver} from "@openzeppelin/contracts/interfaces/IERC721Receiver.sol";
-<<<<<<< HEAD
 import {ReentrancyGuard} from "@openzeppelin/contracts/security/ReentrancyGuard.sol";
 
 import {IRegistry} from "./interfaces/IRegistry.sol";
-=======
-
->>>>>>> 228fbf7f
 import {IVotingEscrow} from "./interfaces/IVotingEscrow.sol";
 import {Context, Ownable} from "@openzeppelin/contracts/access/Ownable.sol";
-import { IMetadataRegistry } from "./interfaces/IMetadataRegistry.sol";
+import {IMetadataRegistry} from "./interfaces/IMetadataRegistry.sol";
 
 /**
   @title Voting Escrow
@@ -37,13 +33,9 @@
   # maxtime (4 years?)
 */
 
-<<<<<<< HEAD
-contract MAHAX is ReentrancyGuard, IVotingEscrow {
+contract MAHAX is ReentrancyGuard, IVotingEscrow, Ownable {
   IRegistry public immutable registry;
 
-=======
-contract MAHAX is IVotingEscrow, Context, Ownable {
->>>>>>> 228fbf7f
   uint256 internal constant WEEK = 1 weeks;
   uint256 internal constant MAXTIME = 4 * 365 * 86400;
   int128 internal constant iMAXTIME = 4 * 365 * 86400;
@@ -63,11 +55,8 @@
 
   mapping(uint256 => uint256) public attachments;
   mapping(uint256 => bool) public voted;
-<<<<<<< HEAD
-=======
   address public voter;
   address public metadataRegistry;
->>>>>>> 228fbf7f
 
   string public constant name = "Locked MAHA NFT";
   string public constant symbol = "MAHAX";
@@ -717,8 +706,6 @@
     emit Supply(supplyBefore, supplyBefore + _value);
   }
 
-<<<<<<< HEAD
-=======
   function setVoter(address _voter) external {
     require(msg.sender == voter, "not voter");
     voter = _voter;
@@ -728,7 +715,6 @@
     metadataRegistry = _registry;
   }
 
->>>>>>> 228fbf7f
   function voting(uint256 _tokenId) external override {
     require(msg.sender == registry.gaugeVoter(), "not voter");
     voted[_tokenId] = true;
@@ -765,8 +751,8 @@
     _burn(_from);
     _depositFor(_to, value0, end, _locked1, DepositType.MERGE_TYPE);
 
-    IMetadataRegistry(metadataRegistry).deleteMetadata(_from);  // delete the from nft attributes.
-    IMetadataRegistry(metadataRegistry).setMetadata(_to);  // store the new to nft attributes.
+    IMetadataRegistry(metadataRegistry).deleteMetadata(_from); // delete the from nft attributes.
+    IMetadataRegistry(metadataRegistry).setMetadata(_to); // store the new to nft attributes.
   }
 
   function blockNumber() external view returns (uint256) {

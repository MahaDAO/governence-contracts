// SPDX-License-Identifier: MIT

pragma solidity ^0.8.0;

<<<<<<< HEAD
import {IVoter} from "./IVoter.sol";
=======
import { IVoter } from "./IVoter.sol";
import { IEpoch } from "./IEpoch.sol";
>>>>>>> 228fbf7f

interface IEmissionController is IEpoch {
  function allocateEmission() external;
}<|MERGE_RESOLUTION|>--- conflicted
+++ resolved
@@ -2,12 +2,8 @@
 
 pragma solidity ^0.8.0;
 
-<<<<<<< HEAD
 import {IVoter} from "./IVoter.sol";
-=======
-import { IVoter } from "./IVoter.sol";
-import { IEpoch } from "./IEpoch.sol";
->>>>>>> 228fbf7f
+import {IEpoch} from "./IEpoch.sol";
 
 interface IEmissionController is IEpoch {
   function allocateEmission() external;
